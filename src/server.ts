--- conflicted
+++ resolved
@@ -1,4 +1,3 @@
-<<<<<<< HEAD
 // src/server.ts
 // Ta bort denna import: import 'module-alias/register';
 import express, { RequestHandler } from 'express';
@@ -501,7 +500,7 @@
     
     // Hoppa över alla kontroller och gå direkt till Supabase
     const { data, error } = await supabase
-      .from('user_analytics') // ÄNDRA: user_usage -> user_analytics
+      .from('user_usage')
       .select('*')
       .eq('user_id', userId)
       .single();
@@ -513,12 +512,12 @@
       if (error.code === 'PGRST116') {
         console.log('User not found, creating new record');
         const { data: newUser, error: createError } = await supabase
-          .from('user_analytics') // ÄNDRA: user_usage -> user_analytics
+          .from('user_usage')
           .insert([{
             user_id: userId,
             analyses_used: 0,
             analyses_limit: 2,
-            last_updated: new Date().toISOString() // ÄNDRA: last_reset -> last_updated
+            last_reset: new Date().toISOString()
           }])
           .select()
           .single();
@@ -536,7 +535,7 @@
         
         // Uppdatera direkt efter skapande
         const { data: updateData, error: updateError } = await supabase
-          .from('user_analytics') // ÄNDRA: user_usage -> user_analytics
+          .from('user_usage')
           .update({ analyses_used: 1 })
           .eq('user_id', userId)
           .select()
@@ -567,7 +566,7 @@
     const newCount = (data.analyses_used || 0) + 1;
     
     const { data: updateData, error: updateError } = await supabase
-      .from('user_analytics') // ÄNDRA: user_usage -> user_analytics
+      .from('user_usage')
       .update({ analyses_used: newCount })
       .eq('user_id', userId)
       .select()
@@ -613,7 +612,7 @@
   try {
     const { supabase } = await import('@/services/supabaseService');
     const { data, error } = await supabase
-      .from('user_analytics') // ÄNDRA: user_usage -> user_analytics
+      .from('user_usage')
       .select('count(*)')
       .single();
     
@@ -663,670 +662,4 @@
 const PORT = process.env.PORT || 8080;
 app.listen(PORT, () => {
   console.log(`Server running on port ${PORT}`);
-=======
-// src/server.ts
-// Ta bort denna import: import 'module-alias/register';
-import express, { RequestHandler } from 'express';
-import cors from 'cors';
-import { Anthropic } from '@anthropic-ai/sdk';
-import dotenv from 'dotenv';
-import { ANALYSIS_PROMPT, CROPPED_IMAGE_PROMPT } from '@/config/prompts';
-import { validateIngredients } from '@/services/veganValidator';
-import { compressImage, getBase64Size } from '@/utils/imageProcessor';
-import { checkUserLimit, incrementAnalysisCount } from '@/services/supabaseService';
-import { supabase } from '@/services/supabaseService';
-
-dotenv.config();
-
-const app = express();
-app.use(cors());
-app.use(express.json({ limit: '50mb' }));
-
-const anthropic = new Anthropic({
-  apiKey: process.env.ANTHROPIC_API_KEY
-});
-
-interface ClaudeAnalysisResult {
-  isVegan: boolean;
-  confidence: number;
-  productName: string;
-  ingredientList: string[];
-  nonVeganIngredients: string[];
-  reasoning: string;
-}
-
-interface IngredientAnalysisResult {
-  isVegan: boolean;
-  confidence: number;
-  nonVeganIngredients: string[];
-  allIngredients: string[];
-  reasoning: string;
-  usageUpdated?: boolean;
-  usageInfo?: {
-    analysesUsed: number;
-    analysesLimit: number;
-    remaining: number;
-    isPremium?: boolean;
-  };
-}
-
-interface QualityIssue {
-  type: 'BLUR' | 'INCOMPLETE' | 'LIGHTING' | 'UNCERTAINTY';
-  message: string;
-}
-
-interface StandardError {
-  error: 'IMAGE_QUALITY' | 'ANALYSIS_ERROR' | 'IMAGE_MISSING' | 'USAGE_LIMIT_EXCEEDED';
-  message: string;
-  details?: {
-    issues?: string[];
-    suggestions?: string[];
-    analysesUsed?: number;
-    analysesLimit?: number;
-    isPremium?: boolean;
-  };
-}
-
-interface AnalyzeRequestBody {
-  image: string;
-  isOfflineAnalysis?: boolean;
-  isCroppedImage?: boolean;
-  userId?: string; // Parameter för att spåra användargränser
-}
-
-function extractLastJsonFromText(text: string): ClaudeAnalysisResult {
-  const jsonMatches = text.match(/\{[\s\S]*?\}/g);
-  if (!jsonMatches || jsonMatches.length === 0) {
-    throw new Error('Kunde inte hitta JSON-data i svaret');
-  }
-
-  const lastJson = jsonMatches[jsonMatches.length - 1];
-  try {
-    return JSON.parse(lastJson) as ClaudeAnalysisResult;
-  } catch (error) {
-    console.error('Failed to parse JSON:', lastJson);
-    throw new Error('Kunde inte tolka analysresultatet');
-  }
-}
-
-function detectImageQualityIssues(reasoning: string, fullText: string): { 
-  hasIssues: boolean; 
-  issues: QualityIssue[] 
-} {
-  const issues: QualityIssue[] = [];
-  const reasoningLower = reasoning.toLowerCase();
-  const fullTextLower = fullText.toLowerCase();
-
-  const severeIssues = {
-    BLUR: [
-      'cannot read', "can't read", 
-      'completely blurry', 'too blurry',
-      'illegible'
-    ],
-    INCOMPLETE: [
-      'missing ingredients',
-      'cut off ingredients',
-      'cannot see ingredients',
-      "can't see ingredients"
-    ],
-    LIGHTING: [
-      'too dark', 'too bright',
-      'completely obscured'
-    ]
-  };
-
-  const minorIssues = {
-    UNCERTAINTY: [
-      'difficulty identifying',
-      'having difficulty',
-      'cannot confirm',
-      'multilingual',
-      'translation variations'
-    ]
-  };
-
-  const textToCheck = [reasoningLower, fullTextLower];
-  let hasSevereIssues = false;
-  
-  for (const text of textToCheck) {
-    if (severeIssues.BLUR.some(phrase => text.includes(phrase))) {
-      hasSevereIssues = true;
-      issues.push({
-        type: 'BLUR',
-        message: 'Bilden är för suddig för att läsa texten'
-      });
-    }
-
-    if (severeIssues.INCOMPLETE.some(phrase => text.includes(phrase))) {
-      hasSevereIssues = true;
-      issues.push({
-        type: 'INCOMPLETE',
-        message: 'Delar av ingredienslistan saknas i bilden'
-      });
-    }
-
-    if (severeIssues.LIGHTING.some(phrase => text.includes(phrase))) {
-      hasSevereIssues = true;
-      issues.push({
-        type: 'LIGHTING',
-        message: 'Ljusförhållandena gör texten oläsbar'
-      });
-    }
-
-    if (hasSevereIssues && minorIssues.UNCERTAINTY.some(phrase => text.includes(phrase))) {
-      issues.push({
-        type: 'UNCERTAINTY',
-        message: 'Det finns osäkerhet i textavläsningen'
-      });
-    }
-  }
-
-  const uniqueIssues = Array.from(
-    new Map(issues.map(issue => [issue.type, issue])).values()
-  );
-
-  return {
-    hasIssues: hasSevereIssues,
-    issues: uniqueIssues
-  };
-}
-
-function createQualityError(qualityIssues: QualityIssue[]): StandardError {
-  const suggestions = [
-    'Se till att hela ingredienslistan är synlig i bilden',
-    'Håll kameran stilla och parallell med texten',
-    'Se till att det finns tillräckligt med ljus',
-    'Undvik skuggor och reflektioner'
-  ];
-
-  return {
-    error: 'IMAGE_QUALITY',
-    message: 'Vi behöver en tydligare bild för att kunna göra en säker analys',
-    details: {
-      issues: qualityIssues.map(issue => issue.message),
-      suggestions
-    }
-  };
-}
-
-function determineVeganStatus(
-  claudeResult: ClaudeAnalysisResult, 
-  validationResult: { isVegan: boolean },
-  rawClaudeText: string,
-  isCroppedImage: boolean = false
-): { isVegan: boolean | null; qualityIssues?: QualityIssue[]; needsBetterImage?: boolean } {
-  
-  const { hasIssues, issues } = detectImageQualityIssues(claudeResult.reasoning, rawClaudeText);
-  
-  // Kontrollera diskrepans mellan reasoning och isVegan värdet
-  const reasoningLower = claudeResult.reasoning.toLowerCase();
-  const indicatesVegan = 
-    reasoningLower.includes('fully vegan') || 
-    reasoningLower.includes('appears to be vegan') ||
-    reasoningLower.includes('all ingredients are') ||
-    (reasoningLower.includes('vegan') && claudeResult.nonVeganIngredients.length === 0);
-
-  // Om reasoning indikerar vegansk och det inte finns några icke-veganska ingredienser,
-  // lita på reasoning snarare än isVegan flaggan
-  if (indicatesVegan && claudeResult.nonVeganIngredients.length === 0) {
-    return {
-      isVegan: true
-    };
-  }
-
-  if (hasIssues) {
-    const confidenceThreshold = isCroppedImage ? 0.7 : 0.9;
-    if (claudeResult.confidence < confidenceThreshold) {
-      return {
-        isVegan: null,
-        qualityIssues: issues,
-        needsBetterImage: true
-      };
-    }
-  }
-
-  // Om vi har motstridiga uppgifter, lita på ingrediensanalysen
-  if (claudeResult.nonVeganIngredients.length === 0 && !claudeResult.isVegan) {
-    return {
-      isVegan: validationResult.isVegan
-    };
-  }
-
-  return {
-    isVegan: claudeResult.isVegan && validationResult.isVegan
-  };
-}
-
-function getUserFriendlyError(error: unknown): StandardError {
-  if (error instanceof Error) {
-    if (error.message.includes('JSON') || error.message.includes('data i svaret')) {
-      return createQualityError([{
-        type: 'BLUR',
-        message: 'Bilden är otydlig eller svårläst'
-      }]);
-    }
-
-    if (error.message.includes('compress')) {
-      return {
-        error: 'ANALYSIS_ERROR',
-        message: 'Det gick inte att bearbeta bilden',
-        details: {
-          suggestions: ['Försök ta en ny bild med bättre ljus']
-        }
-      };
-    }
-  }
-
-  return {
-    error: 'ANALYSIS_ERROR',
-    message: 'Ett fel uppstod. Vänligen försök igen',
-    details: {
-      suggestions: ['Försök ta en ny bild']
-    }
-  };
-}
-
-const analyzeImage: RequestHandler = async (req, res) => {
-  try {
-    console.log('Received analyze request');
-    const { image, isCroppedImage, userId } = req.body as AnalyzeRequestBody;
-    
-    if (!image) {
-      console.log('No image provided in request');
-      res.status(400).json({
-        error: 'IMAGE_MISSING',
-        message: 'Ingen bild hittades',
-        details: {
-          suggestions: ['Vänligen försök igen']
-        }
-      } as StandardError);
-      return;
-    }
-
-    // Om userId tillhandahålls, kontrollera användningsgränsen
-    if (userId) {
-      console.log('Checking usage limit for user:', userId);
-      try {
-        const userLimit = await checkUserLimit(userId);
-        console.log('User limit check result:', {
-          userId, 
-          analysesUsed: userLimit.analysesUsed, 
-          analysesLimit: userLimit.analysesLimit, 
-          hasRemainingAnalyses: userLimit.hasRemainingAnalyses,
-          isPremium: userLimit.isPremium
-        });
-        
-        if (!userLimit.hasRemainingAnalyses) {
-          console.log('User has reached usage limit:', userId);
-          res.status(403).json({
-            error: 'USAGE_LIMIT_EXCEEDED',
-            message: 'Du har nått din månatliga gräns för analyser.',
-            details: {
-              analysesUsed: userLimit.analysesUsed,
-              analysesLimit: userLimit.analysesLimit,
-              isPremium: userLimit.isPremium
-            }
-          });
-          return;
-        }
-      } catch (error) {
-        console.error('Error checking user limit:', error);
-        console.error('Stack trace:', error instanceof Error ? error.stack : 'No stack trace');
-      }
-    } else {
-      console.warn('No user ID provided in analysis request');
-    }
-    
-    console.log('Processing image...', {
-      isCropped: isCroppedImage,
-      hasUserId: !!userId
-    });
-    
-    let base64Data: string;
-    if (image.startsWith('data:image')) {
-      base64Data = image.split(',')[1];
-    } else {
-      base64Data = image;
-    }
-
-    const initialSize = getBase64Size(base64Data);
-    console.log(`Initial image size: ${(initialSize / 1024 / 1024).toFixed(2)}MB`);
-
-    console.log('Compressing image...');
-    try {
-      base64Data = await compressImage(base64Data, {
-        quality: isCroppedImage ? 1 : 0.8, // Högre kvalitet för beskurna bilder
-        maxWidth: isCroppedImage ? 2000 : 1500,
-        maxHeight: isCroppedImage ? 2000 : 1500,
-      });
-      const compressedSize = getBase64Size(base64Data);
-      console.log(`Compressed image size: ${(compressedSize / 1024 / 1024).toFixed(2)}MB`);
-    } catch (compressionError) {
-      console.error('Error during image compression:', compressionError);
-      throw new Error('Failed to compress image to acceptable size');
-    }
-
-    // Välj rätt prompt baserat på om bilden är beskuren eller inte
-    const analysisPrompt = isCroppedImage ? CROPPED_IMAGE_PROMPT : ANALYSIS_PROMPT;
-    console.log('Using prompt for', isCroppedImage ? 'cropped' : 'uncropped', 'image');
-
-    console.log('Sending request to Claude...');
-    const message = await anthropic.messages.create({
-      model: "claude-3-5-sonnet-20241022",
-      max_tokens: 1024,
-      messages: [{
-        role: "user",
-        content: [
-          {
-            type: "image",
-            source: {
-              type: "base64",
-              media_type: "image/jpeg",
-              data: base64Data,
-            },
-          },
-          {
-            type: "text",
-            text: analysisPrompt
-          }
-        ],
-      }],
-    });
-
-    console.log('Received response from Claude');
-    const content = message.content[0];
-    if (content.type !== 'text') {
-      throw new Error("Ett oväntat svar mottogs från analysmotorn");
-    }
-
-    console.log('Raw response from Claude:', content.text);
-
-    const claudeResult = extractLastJsonFromText(content.text);
-    console.log('Parsed Claude result:', claudeResult);
-
-    // VIKTIGT: Korrigera motstridiga Claude-resultat
-    if (claudeResult.reasoning && 
-        claudeResult.reasoning.toLowerCase().includes('vegansk') && 
-        claudeResult.nonVeganIngredients.length === 0) {
-      
-      const reasoningIndicatesVegan = 
-        claudeResult.reasoning.toLowerCase().includes('är vegansk') || 
-        claudeResult.reasoning.toLowerCase().includes('produkten är vegansk');
-      
-      // Om reasoning indikerar vegansk men isVegan är false, korrigera
-      if (reasoningIndicatesVegan && claudeResult.isVegan === false) {
-        console.log('Korrigerar motstridigt Claude-resultat: reasoning säger vegansk men isVegan är false');
-        claudeResult.isVegan = true;
-        claudeResult.confidence = Math.max(claudeResult.confidence, 0.9); // Säkerställ hög confidence
-      }
-    }
-
-    // Justera konfidens baserat på om bilden är beskuren
-    if (isCroppedImage) {
-      claudeResult.confidence = Math.min(1, claudeResult.confidence + 0.1);
-    }
-
-    const validationResult = validateIngredients(claudeResult.ingredientList);
-    console.log('Local validation result:', validationResult);
-
-    // Justera kvalitetskontroll för beskurna bilder
-    const veganStatus = determineVeganStatus(
-      claudeResult, 
-      validationResult, 
-      content.text,
-      isCroppedImage
-    );
-    
-    if (veganStatus.needsBetterImage) {
-      res.status(400).json(createQualityError(veganStatus.qualityIssues || [{
-        type: 'UNCERTAINTY',
-        message: isCroppedImage ? 
-          'Texten i bilden är otydlig. Försök ta en ny bild med bättre ljus.' :
-          'Bilden behöver vara tydligare för en säker analys'
-      }]));
-      return;
-    }
-
-    const combinedNonVeganIngredients = new Set([
-      ...claudeResult.nonVeganIngredients,
-      ...validationResult.nonVeganIngredients
-    ]);
-
-    const finalResult: IngredientAnalysisResult = {
-      isVegan: veganStatus.isVegan ?? false,
-      confidence: Math.min(claudeResult.confidence, validationResult.confidence),
-      allIngredients: claudeResult.ingredientList,
-      nonVeganIngredients: Array.from(combinedNonVeganIngredients),
-      reasoning: `${claudeResult.reasoning}\n\n${validationResult.reasoning}`
-    };
-
-    // Efter lyckad analys, öka användningsantalet om userId tillhandahålls
-    if (userId) {
-      try {
-        console.log('Incrementing analysis count for user:', userId);
-        const result = await incrementAnalysisCount(userId);
-        console.log('Analysis count incremented:', result);
-        
-        finalResult.usageUpdated = true;
-        finalResult.usageInfo = {
-          analysesUsed: result.analysesUsed,
-          analysesLimit: result.analysesLimit,
-          remaining: result.analysesLimit - result.analysesUsed
-        };
-      } catch (error) {
-        console.error('Failed to increment analysis count:', error);
-        console.error('Stack trace:', error instanceof Error ? error.stack : 'No stack trace');
-        // Continue with response even if tracking fails
-      }
-    }
-
-    console.log('Sending final result:', finalResult);
-    res.json(finalResult);
-
-  } catch (error) {
-    console.error('Error analyzing image:', error);
-    const userError = getUserFriendlyError(error);
-    res.status(400).json(userError);
-  }
-};
-
-app.post('/analyze', analyzeImage);
-
-// Lägg till en ny endpoint för att kontrollera användarens användningsstatus
-app.get('/usage/:userId', async (req, res) => {
-  try {
-    const { userId } = req.params;
-    
-    // Validera JWT-token skulle göras här i en fullständig implementation
-    // För MVP, vi förenklar genom att endast kräva användar-ID
-    
-    const usageInfo = await checkUserLimit(userId);
-    
-    res.json({
-      analysesUsed: usageInfo.analysesUsed,
-      analysesLimit: usageInfo.analysesLimit,
-      remaining: usageInfo.isPremium ? Infinity : Math.max(0, usageInfo.analysesLimit - usageInfo.analysesUsed),
-      isPremium: usageInfo.isPremium
-    });
-  } catch (error) {
-    console.error('Error fetching usage info:', error);
-    res.status(500).json({
-      error: 'SERVER_ERROR',
-      message: 'Ett fel uppstod när användardata hämtades'
-    });
-  }
-});
-
-// Lägg till en ny endpoint för att direkt öka användningsräknaren (för testning)
-const incrementUsageHandler: RequestHandler = async (req, res) => {
-  try {
-    const { userId } = req.params;
-    
-    console.log('Direct increment endpoint called for user:', userId);
-    
-    // Hoppa över alla kontroller och gå direkt till Supabase
-    const { data, error } = await supabase
-      .from('user_analytics') // ÄNDRAT FRÅN user_usage TILL user_analytics
-      .select('*')
-      .eq('user_id', userId)
-      .single();
-    
-    if (error) {
-      console.error('Error fetching user data:', error);
-      
-      // Om användaren inte finns, skapa en ny post
-      if (error.code === 'PGRST116') {
-        console.log('User not found, creating new record');
-        const { data: newUser, error: createError } = await supabase
-          .from('user_analytics') // ÄNDRAT FRÅN user_usage TILL user_analytics
-          .insert([{
-            user_id: userId,
-            analyses_used: 0,
-            analyses_limit: 2,
-            last_updated: new Date().toISOString() // ÄNDRAT FRÅN last_reset TILL last_updated
-          }])
-          .select()
-          .single();
-        
-        if (createError) {
-          console.error('Error creating user:', createError);
-          res.status(500).json({ 
-            error: 'Create failed',
-            message: createError.message 
-          });
-          return;
-        }
-        
-        console.log('New user created:', newUser);
-        
-        // Uppdatera direkt efter skapande
-        const { data: updateData, error: updateError } = await supabase
-          .from('user_analytics') // ÄNDRAT FRÅN user_usage TILL user_analytics
-          .update({ analyses_used: 1 })
-          .eq('user_id', userId)
-          .select()
-          .single();
-        
-        if (updateError) {
-          console.error('Error updating new user:', updateError);
-          res.status(500).json({ error: updateError.message });
-          return;
-        }
-        
-        console.log('New user count incremented:', updateData);
-        
-        res.json({
-          success: true,
-          oldValue: 0,
-          newValue: 1,
-          message: 'New user created and usage count incremented'
-        });
-        return;
-      } else {
-        res.status(500).json({ error: error.message });
-        return;
-      }
-    }
-    
-    console.log('Current user data before increment:', data);
-    const newCount = (data.analyses_used || 0) + 1;
-    
-    const { data: updateData, error: updateError } = await supabase
-      .from('user_analytics') // ÄNDRAT FRÅN user_usage TILL user_analytics
-      .update({ analyses_used: newCount })
-      .eq('user_id', userId)
-      .select()
-      .single();
-    
-    if (updateError) {
-      console.error('Error updating user count:', updateError);
-      res.status(500).json({ error: updateError.message });
-      return;
-    }
-    
-    console.log('User count successfully incremented:', updateData);
-    
-    res.json({
-      success: true,
-      oldValue: data.analyses_used,
-      newValue: updateData.analyses_used,
-      message: 'Usage count incremented successfully'
-    });
-  } catch (error) {
-    console.error('Direct increment error:', error);
-    res.status(500).json({
-      error: 'Increment failed',
-      message: error instanceof Error ? error.message : 'Unknown error'
-    });
-  }
-};
-
-app.get('/increment-usage/:userId', incrementUsageHandler);
-
-// Lägg till en testroute för att verifiera att API:t fungerar
-app.get('/', (_req, res) => {  // Observera underscore-prefixet för oanvänd parameter
-  res.json({
-    status: 'ok',
-    message: 'KoaLens API is running',
-    environment: process.env.NODE_ENV || 'development',
-    timestamp: new Date().toISOString()
-  });
-});
-
-// Testendpoint för Supabase-anslutning
-app.get('/test-supabase', async (_req, res) => {
-  try {
-    const { supabase } = await import('@/services/supabaseService');
-    const { data, error } = await supabase
-      .from('user_analytics') // ÄNDRAT FRÅN user_usage TILL user_analytics
-      .select('count(*)')
-      .single();
-    
-    if (error) {
-      console.error('Supabase connection test error:', error);
-      res.status(500).json({ success: false, error: error.message });
-      return;
-    }
-    
-    res.json({ 
-      success: true, 
-      message: 'Supabase connection successful', 
-      data 
-    });
-  } catch (error) {
-    console.error('Unexpected error testing Supabase:', error);
-    res.status(500).json({ 
-      success: false, 
-      error: error instanceof Error ? error.message : 'Unknown error' 
-    });
-  }
-});
-
-// Testroute för användargränser
-app.get('/test-usage/:userId', async (req, res) => {
-  try {
-    const { userId } = req.params;
-    
-    // Testa att hämta användningsdata
-    console.log('Test endpoint: Getting usage for user', userId);
-    const usage = await checkUserLimit(userId);
-    console.log('Current usage:', usage);
-    
-    res.json({
-      message: 'Usage tests completed successfully',
-      usage
-    });
-  } catch (error) {
-    console.error('Error in test-usage endpoint:', error);
-    res.status(500).json({
-      error: 'Test failed',
-      message: error instanceof Error ? error.message : 'Unknown error'
-    });
-  }
-});
-
-const PORT = process.env.PORT || 8080;
-app.listen(PORT, () => {
-  console.log(`Server running on port ${PORT}`);
->>>>>>> 11241e35
 });